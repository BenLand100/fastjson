--- conflicted
+++ resolved
@@ -144,11 +144,7 @@
     }
 
     Reader::~Reader() {
-<<<<<<< HEAD
         delete [] data;
-=======
-        delete[] data;
->>>>>>> 01b4b8a1
     }
 
     bool Reader::getValue(Value &result) {
@@ -536,12 +532,6 @@
                     TObject::iterator it = value.data.object->begin();
                     TObject::iterator end = value.data.object->end();
                     out << "{\n";
-<<<<<<< HEAD
-                    for ( ; it != end; ++it) {
-                        out << '\"' << it->first << "\" : ";
-                        writeValue(it->second);
-                        out << ",\n";
-=======
                     if (it != end) {
                         out << nextdepth << '\"' << it->first << "\" : ";
                         writeValue(it->second,nextdepth);
@@ -550,7 +540,6 @@
                     for ( ; it != end; it++) {
                         out << ",\n" << nextdepth << '\"' << it->first << "\" : ";
                         writeValue(it->second,nextdepth);
->>>>>>> 01b4b8a1
                     }
                     out << '\n' << depth << '}';
                 }
@@ -559,11 +548,8 @@
                     TArray::iterator it = value.data.array->begin();
                     TArray::iterator end = value.data.array->end();
                     out << '[';
-<<<<<<< HEAD
-                    for ( ; it != end; ++it) {
-=======
+
                     if (it != end) {
->>>>>>> 01b4b8a1
                         writeValue(*it);
                         it++;
                     }
